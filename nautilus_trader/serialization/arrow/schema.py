--- conflicted
+++ resolved
@@ -42,12 +42,9 @@
 from nautilus_trader.model.events.position import PositionOpened
 from nautilus_trader.model.instruments.betting import BettingInstrument
 from nautilus_trader.model.instruments.currency import CurrencySpot
-<<<<<<< HEAD
-=======
 from nautilus_trader.model.instruments.equity import Equity
 from nautilus_trader.model.instruments.future import Future
 from nautilus_trader.model.instruments.option import Option
->>>>>>> 1d03641d
 from nautilus_trader.model.orderbook.data import OrderBookData
 
 
@@ -461,8 +458,6 @@
             "ts_event": pa.int64(),
         }
     ),
-<<<<<<< HEAD
-=======
     Equity: pa.schema(
         {
             "id": pa.dictionary(pa.int64(), pa.string()),
@@ -507,5 +502,4 @@
             "ts_event": pa.int64(),
         }
     ),
->>>>>>> 1d03641d
 }