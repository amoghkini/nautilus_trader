// -------------------------------------------------------------------------------------------------
//  Copyright (C) 2015-2023 Nautech Systems Pty Ltd. All rights reserved.
//  https://nautechsystems.io
//
//  Licensed under the GNU Lesser General Public License Version 3.0 (the "License");
//  You may not use this file except in compliance with the License.
//  You may obtain a copy of the License at https://www.gnu.org/licenses/lgpl-3.0.en.html
//
//  Unless required by applicable law or agreed to in writing, software
//  distributed under the License is distributed on an "AS IS" BASIS,
//  WITHOUT WARRANTIES OR CONDITIONS OF ANY KIND, either express or implied.
//  See the License for the specific language governing permissions and
//  limitations under the License.
// -------------------------------------------------------------------------------------------------

use nautilus_model::data::tick::{QuoteTick, TradeTick};
use nautilus_model::data::Data;
use nautilus_persistence::session::{PersistenceCatalog, QueryResult};

// Note: "current_thread" configuration hangs up for some reason
#[tokio::test(flavor = "multi_thread")]
async fn test_v2_bench_data() {
    let file_path = "../../tests/test_data/quote_tick_data.parquet";
    let length = 9500;
    let mut catalog = PersistenceCatalog::new(10000);
    catalog
        .add_file::<QuoteTick>("quotes_0005", file_path)
        .await
        .unwrap();
    let query_result: QueryResult = catalog.to_query_result();
    let ticks: Vec<Data> = query_result.flatten().collect();

    // NOTE: is_sorted_by_key is unstable otherwise use
    // ticks.is_sorted_by_key(|tick| tick.ts_init)
    // https://github.com/rust-lang/rust/issues/53485
    let is_ascending_by_init = |ticks: &Vec<Data>| {
        for i in 1..ticks.len() {
            // previous tick is more recent than current tick
            // this is not ascending order
            if ticks[i - 1].get_ts_init() > ticks[i].get_ts_init() {
                return false;
            }
        }
        true
    };

<<<<<<< HEAD
    assert_eq!(ticks.len(), length);
=======
    match &ticks[0] {
        Data::Trade(_) => assert!(false),
        Data::Quote(q) => assert_eq!("EUR/USD.SIM", q.instrument_id.to_string()),
        Data::Bar(_) => assert!(false),
    }
    assert_eq!(ticks.len(), 19000);
>>>>>>> efbef94a
    assert!(is_ascending_by_init(&ticks));
}

// Note: "current_thread" hangs up for some reason
#[tokio::test(flavor = "multi_thread")]
async fn test_data_ticks() {
    let mut catalog = PersistenceCatalog::new(5000);
    catalog
        .add_file::<QuoteTick>(
            "quote_tick",
            "../../tests/test_data/quote_tick_data.parquet",
        )
        .await
        .unwrap();
    catalog
        .add_file::<TradeTick>(
            "quote_tick_2",
            "../../tests/test_data/trade_tick_data.parquet",
        )
        .await
        .unwrap();
    let query_result: QueryResult = catalog.to_query_result();
    let ticks: Vec<Data> = query_result.flatten().collect();

    // NOTE: is_sorted_by_key is unstable otherwise use
    // ticks.is_sorted_by_key(|tick| tick.ts_init)
    // https://github.com/rust-lang/rust/issues/53485
    let is_ascending_by_init = |ticks: &Vec<Data>| {
        for i in 1..ticks.len() {
            // previous tick is more recent than current tick
            // this is not ascending order
            if ticks[i - 1].get_ts_init() > ticks[i].get_ts_init() {
                return false;
            }
        }
        true
    };

    assert_eq!(ticks.len(), 9600);
    assert!(is_ascending_by_init(&ticks));
}<|MERGE_RESOLUTION|>--- conflicted
+++ resolved
@@ -19,7 +19,7 @@
 
 // Note: "current_thread" configuration hangs up for some reason
 #[tokio::test(flavor = "multi_thread")]
-async fn test_v2_bench_data() {
+async fn test_quote_ticks() {
     let file_path = "../../tests/test_data/quote_tick_data.parquet";
     let length = 9500;
     let mut catalog = PersistenceCatalog::new(10000);
@@ -44,16 +44,13 @@
         true
     };
 
-<<<<<<< HEAD
+    if let Data::Quote(q) = &ticks[0] {
+        assert_eq!("EUR/USD.SIM", q.instrument_id.to_string())
+    } else {
+        assert!(false)
+    }
+
     assert_eq!(ticks.len(), length);
-=======
-    match &ticks[0] {
-        Data::Trade(_) => assert!(false),
-        Data::Quote(q) => assert_eq!("EUR/USD.SIM", q.instrument_id.to_string()),
-        Data::Bar(_) => assert!(false),
-    }
-    assert_eq!(ticks.len(), 19000);
->>>>>>> efbef94a
     assert!(is_ascending_by_init(&ticks));
 }
 
