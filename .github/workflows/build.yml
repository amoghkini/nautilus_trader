--- conflicted
+++ resolved
@@ -66,23 +66,8 @@
           sudo apt-get install redis-server
           redis-server --daemonize yes
 
-<<<<<<< HEAD
       # Run tests (Linux)
       - name: Run tests (Linux)
-=======
-      # Run tests (UNIX)
-      - name: Run tests (UNIX)
-        if: runner.os != 'Windows'
-        run: nox -rs tests_with_integration
-
-      # Run tests (Windows) without parallel build (avoids linker errors)
-      - name: Run tests (Windows)
-        if: runner.os == 'Windows'
-        run: nox -rs tests_with_integration -- no-parallel
-
-      # Run code coverage (Linux)
-      - name: Run code coverage (Linux)
->>>>>>> 504c4479
         if: runner.os == 'Linux'
         run: nox -rs coverage
 
@@ -111,7 +96,6 @@
         run: nox -rs performance_tests
 
       # Store benchmark results (Linux)
-<<<<<<< HEAD
 #      - name: Store benchmark result (Linux)
 #        if: runner.os == 'Linux'
 #        uses: rhysd/github-action-benchmark@v1
@@ -125,18 +109,3 @@
 #          alert-threshold: '200%'
 #          comment-always: true
 #          fail-on-alert: false
-=======
-      - name: Store benchmark result (Linux)
-        if: runner.os == 'Linux'
-        uses: rhysd/github-action-benchmark@v1
-        with:
-          name: Benchmark with pytest-benchmark
-          tool: "pytest"
-          output-file-path: output.json
-          github-token: ${{ secrets.GHPAGES_ACCESS }}
-          auto-push: true
-          # Show alert with commit comment on detecting possible performance regression
-          alert-threshold: '200%'
-          comment-always: true
-          fail-on-alert: false
->>>>>>> 504c4479
